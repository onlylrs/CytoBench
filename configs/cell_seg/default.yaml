--- conflicted
+++ resolved
@@ -10,9 +10,6 @@
 # Data configuration
 data:
   root: '/jhcnas4/jh/cytology/CYTO_task'
-<<<<<<< HEAD
-  dataset: 'ISBI2014'  # Available datasets: ISBI2014 (and other segmentation datasets in CYTO_task folder)
-=======
   dataset: 'ISBI2014'
   annotations_dir: ''
   # Category ID offset for different dataset class labeling schemes
@@ -20,7 +17,6 @@
   # - Set to 0 if dataset categories already start from 1 
   # - Adjust as needed for other datasets
   category_id_offset: 1
->>>>>>> 2608d748
 
 # Model configuration
 model:
