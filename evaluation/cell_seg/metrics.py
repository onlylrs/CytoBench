import numpy as np
import torch
from sklearn.metrics import confusion_matrix
from scipy.optimize import linear_sum_assignment
import warnings
from collections import defaultdict
from tqdm import tqdm


def compute_iou(mask1, mask2):
    """Compute IoU between two binary masks"""
    intersection = np.logical_and(mask1, mask2).sum()
    union = np.logical_or(mask1, mask2).sum()
    if union == 0:
        return 1.0 if intersection == 0 else 0.0
    return intersection / union


def compute_dice(mask1, mask2):
    """Compute Dice coefficient between two binary masks"""
    intersection = np.logical_and(mask1, mask2).sum()
    total = mask1.sum() + mask2.sum()
    if total == 0:
        return 1.0 if intersection == 0 else 0.0
    return 2 * intersection / total


def compute_aji(pred_masks, gt_masks):
    """
    Compute Aggregated Jaccard Index (AJI) for instance segmentation
    
    Args:
        pred_masks: List of predicted masks (each mask is a 2D numpy array)
        gt_masks: List of ground truth masks (each mask is a 2D numpy array)
    
    Returns:
        float: AJI score (between 0 and 1)
    """
    if len(gt_masks) == 0 and len(pred_masks) == 0:
        return 1.0
    
    if len(gt_masks) == 0:
        return 0.0
    
    if len(pred_masks) == 0:
        return 0.0
    
    # Compute pairwise IoU matrix
    iou_matrix = np.zeros((len(pred_masks), len(gt_masks)))
    for i, pred_mask in enumerate(pred_masks):
        for j, gt_mask in enumerate(gt_masks):
            iou_matrix[i, j] = compute_iou(pred_mask, gt_mask)
    
    # Find optimal assignment using Hungarian algorithm
    pred_indices, gt_indices = linear_sum_assignment(-iou_matrix)
    
    # Compute intersection and union for matched pairs
    intersection_sum = 0
    union_sum = 0
    matched_gt = set(gt_indices)
    matched_pred = set(pred_indices)
    
    # For matched pairs: compute intersection and union
    for p_idx, g_idx in zip(pred_indices, gt_indices):
        pred_mask = pred_masks[p_idx]
        gt_mask = gt_masks[g_idx]
        intersection = np.logical_and(pred_mask, gt_mask).sum()
        union = np.logical_or(pred_mask, gt_mask).sum()
        intersection_sum += intersection
        union_sum += union
    
    # Add unmatched predictions to union (they contribute 0 to intersection)
    for i, pred_mask in enumerate(pred_masks):
        if i not in matched_pred:
            union_sum += pred_mask.sum()
    
    # Add unmatched ground truths to union (they contribute 0 to intersection)
    for j, gt_mask in enumerate(gt_masks):
        if j not in matched_gt:
            union_sum += gt_mask.sum()
    
    if union_sum == 0:
        return 1.0
    
    # AJI = sum of intersections / sum of unions
    return intersection_sum / union_sum


def masks_to_boxes(masks):
    """Convert masks to bounding boxes"""
    boxes = []
    for mask in masks:
        if mask.sum() == 0:
            boxes.append([0, 0, 0, 0])
            continue
        
        rows = np.any(mask, axis=1)
        cols = np.any(mask, axis=0)
        
        if not rows.any() or not cols.any():
            boxes.append([0, 0, 0, 0])
            continue
            
        rmin, rmax = np.where(rows)[0][[0, -1]]
        cmin, cmax = np.where(cols)[0][[0, -1]]
        
        boxes.append([cmin, rmin, cmax + 1, rmax + 1])
    
    return np.array(boxes)


def compute_segmentation_metrics_per_class(predictions, ground_truths, class_names, 
                                         iou_thresholds=[0.5, 0.75], score_threshold=0.5):
    """
    Compute per-class segmentation metrics
    
    Args:
        predictions: List of prediction dictionaries
        ground_truths: List of ground truth dictionaries
        class_names: List of class names
        iou_thresholds: List of IoU thresholds for mAP computation
        score_threshold: Score threshold for filtering predictions
    
    Returns:
        dict: Dictionary containing per-class metrics
    """
    num_classes = len(class_names)
    
    # Initialize counters for primary IoU threshold
    primary_iou = iou_thresholds[0]
    tp = np.zeros(num_classes)
    fp = np.zeros(num_classes)
    fn = np.zeros(num_classes)
    total_gt = np.zeros(num_classes)
    total_pred = np.zeros(num_classes)
    
    # For mAP computation at different IoU thresholds
    all_scores = [[] for _ in range(num_classes)]
    all_matches = {iou_thresh: [[] for _ in range(num_classes)] for iou_thresh in iou_thresholds}
    
    # For mask-based metrics
    class_ious = [[] for _ in range(num_classes)]
    class_dices = [[] for _ in range(num_classes)]
    
    # For AJI computation (per image)
    aji_scores = []
    
    for pred, gt in zip(predictions, ground_truths):
        # Convert tensors to numpy
        pred_boxes = pred['boxes'].cpu().numpy() if len(pred['boxes']) > 0 else np.array([]).reshape(0, 4)
        pred_labels = pred['labels'].cpu().numpy() if len(pred['labels']) > 0 else np.array([])
        pred_scores = pred['scores'].cpu().numpy() if len(pred['scores']) > 0 else np.array([])
        pred_masks = pred['masks'].cpu().numpy() if len(pred['masks']) > 0 else np.array([]).reshape(0, 0, 0)
        
        gt_boxes = gt['boxes'].cpu().numpy() if len(gt['boxes']) > 0 else np.array([]).reshape(0, 4)
        gt_labels = gt['labels'].cpu().numpy() if len(gt['labels']) > 0 else np.array([])
        gt_masks = gt['masks'].cpu().numpy() if len(gt['masks']) > 0 else np.array([]).reshape(0, 0, 0)
        
        # Filter predictions by score threshold
        if len(pred_scores) > 0:
            valid_preds = pred_scores >= score_threshold
            pred_boxes = pred_boxes[valid_preds]
            pred_labels = pred_labels[valid_preds]
            pred_scores = pred_scores[valid_preds]
            pred_masks = pred_masks[valid_preds]
        
        # Count ground truth instances per class
        for class_idx in range(1, num_classes + 1):  # Skip background (class 0)
            gt_class_mask = gt_labels == class_idx
            total_gt[class_idx - 1] += gt_class_mask.sum()
            
            pred_class_mask = pred_labels == class_idx
            total_pred[class_idx - 1] += pred_class_mask.sum()
        
        # Store scores for all predictions (only once)
        for class_idx in range(1, num_classes + 1):
            pred_class_mask = pred_labels == class_idx
            class_pred_indices = np.where(pred_class_mask)[0]
            for idx in class_pred_indices:
                all_scores[class_idx - 1].append(pred_scores[idx])
        
        # Compute matches for each IoU threshold
        for iou_thresh in iou_thresholds:
            matches = np.zeros(len(pred_labels), dtype=bool)
            gt_matched = np.zeros(len(gt_labels), dtype=bool)
            
            if len(pred_labels) > 0 and len(gt_labels) > 0:
                # Compute IoU matrix for masks
                iou_matrix = np.zeros((len(pred_labels), len(gt_labels)))
                for i in range(len(pred_labels)):
                    for j in range(len(gt_labels)):
                        if pred_labels[i] == gt_labels[j]:
                            pred_mask = pred_masks[i] > 0.5
                            gt_mask = gt_masks[j] > 0.5
                            iou_matrix[i, j] = compute_iou(pred_mask, gt_mask)
                
                # Find matches using Hungarian algorithm
                if iou_matrix.max() > 0:
                    pred_indices, gt_indices = linear_sum_assignment(-iou_matrix)
                    for p_idx, g_idx in zip(pred_indices, gt_indices):
                        if iou_matrix[p_idx, g_idx] >= iou_thresh:
                            matches[p_idx] = True
                            gt_matched[g_idx] = True
                            
                            # Store IoU and Dice for matched pairs (only for primary threshold)
                            if iou_thresh == primary_iou:
                                class_idx = pred_labels[p_idx] - 1
                                pred_mask = pred_masks[p_idx] > 0.5
                                gt_mask = gt_masks[g_idx] > 0.5
                                class_ious[class_idx].append(compute_iou(pred_mask, gt_mask))
                                class_dices[class_idx].append(compute_dice(pred_mask, gt_mask))
            
            # Store matches for mAP computation
            for class_idx in range(1, num_classes + 1):
                pred_class_mask = pred_labels == class_idx
                class_pred_indices = np.where(pred_class_mask)[0]
                for idx in class_pred_indices:
                    all_matches[iou_thresh][class_idx - 1].append(matches[idx])
            
            # Update TP, FP, FN for primary IoU threshold only
            if iou_thresh == primary_iou:
                for class_idx in range(1, num_classes + 1):
                    pred_class_mask = pred_labels == class_idx
                    gt_class_mask = gt_labels == class_idx
                    
                    # True positives: matched predictions of this class
                    tp[class_idx - 1] += (matches & pred_class_mask).sum()
                    
                    # False positives: unmatched predictions of this class
                    fp[class_idx - 1] += ((~matches) & pred_class_mask).sum()
                    
                    # False negatives: unmatched ground truths of this class
                    fn[class_idx - 1] += ((~gt_matched) & gt_class_mask).sum()
        
        # Compute AJI for this image
        if len(pred_masks) > 0 and len(gt_masks) > 0:
            pred_mask_list = [pred_masks[i] > 0.5 for i in range(len(pred_masks))]
            gt_mask_list = [gt_masks[i] > 0.5 for i in range(len(gt_masks))]
            aji_score = compute_aji(pred_mask_list, gt_mask_list)
            aji_scores.append(aji_score)
        elif len(gt_masks) == 0 and len(pred_masks) == 0:
            aji_scores.append(1.0)
        else:
            aji_scores.append(0.0)
    
    # Compute precision, recall, F1 for each class
    precision = np.zeros(num_classes)
    recall = np.zeros(num_classes)
    f1 = np.zeros(num_classes)
    
    for i in range(num_classes):
        if tp[i] + fp[i] > 0:
            precision[i] = tp[i] / (tp[i] + fp[i]) * 100
        if tp[i] + fn[i] > 0:
            recall[i] = tp[i] / (tp[i] + fn[i]) * 100
        if precision[i] + recall[i] > 0:
            f1[i] = 2 * precision[i] * recall[i] / (precision[i] + recall[i])
    
    # Compute mAP for each IoU threshold
    map_results = {}
    for iou_thresh in iou_thresholds:
        map_scores = []
        for i in range(num_classes):
            if len(all_scores[i]) > 0 and len(all_matches[iou_thresh][i]) > 0:
                # Sort by score (descending)
                sorted_indices = np.argsort(all_scores[i])[::-1]
                sorted_matches = np.array(all_matches[iou_thresh][i])[sorted_indices]
                
                # Compute precision-recall curve
                tp_cumsum = np.cumsum(sorted_matches)
                fp_cumsum = np.cumsum(~sorted_matches)
                
                precisions = tp_cumsum / (tp_cumsum + fp_cumsum)
                recalls = tp_cumsum / max(total_gt[i], 1)
                
                # Compute AP using 11-point interpolation
                ap = 0
                for t in np.arange(0, 1.1, 0.1):
                    if np.sum(recalls >= t) == 0:
                        p = 0
                    else:
                        p = np.max(precisions[recalls >= t])
                    ap += p / 11
                
                map_scores.append(ap * 100)
            else:
                map_scores.append(0.0)
        
        map_results[f'map_{int(iou_thresh * 100)}'] = map_scores
    
    # Compute mean IoU and Dice per class
    mean_ious = []
    mean_dices = []
    for i in range(num_classes):
        if len(class_ious[i]) > 0:
            mean_ious.append(np.mean(class_ious[i]) * 100)
            mean_dices.append(np.mean(class_dices[i]) * 100)
        else:
            mean_ious.append(0.0)
            mean_dices.append(0.0)
    
    result = {
        'precision': precision,
        'recall': recall,
        'f1': f1,
        'tp': tp.astype(int),
        'fp': fp.astype(int),
        'fn': fn.astype(int),
        'total_gt': total_gt.astype(int),
        'total_pred': total_pred.astype(int),
        'iou_per_class': mean_ious,
        'dice_per_class': mean_dices,
        'aji_scores': aji_scores
    }
    
    # Add mAP results
    result.update(map_results)
    
    return result


def bootstrap_sample(predictions, ground_truths, n_samples):
    """Generate bootstrap samples"""
    n = len(predictions)
    for _ in range(n_samples):
        indices = np.random.choice(n, size=n, replace=True)
        sample_preds = [predictions[i] for i in indices]
        sample_gts = [ground_truths[i] for i in indices]
        yield sample_preds, sample_gts


def compute_ci(values, confidence=0.95):
    """Compute confidence interval"""
    if len(values) == 0:
        return (0, 0)
    
    alpha = 1 - confidence
    lower_percentile = (alpha / 2) * 100
    upper_percentile = (1 - alpha / 2) * 100
    
    return (np.percentile(values, lower_percentile), 
            np.percentile(values, upper_percentile))


def compute_segmentation_metrics(predictions, ground_truths, class_names, 
<<<<<<< HEAD
                               compute_ci=True, n_bootstraps=1000, 
                               iou_thresholds=[0.5, 0.75], score_threshold=0.5):
=======
                               compute_confidence_intervals=True, n_bootstraps=1000, 
                               iou_thresholds=[0.5], score_threshold=0.5):
>>>>>>> 2608d748
    """
    Compute comprehensive segmentation metrics with confidence intervals
    
    Args:
        predictions: List of prediction dictionaries
        ground_truths: List of ground truth dictionaries  
        class_names: List of class names
        compute_confidence_intervals: Whether to compute confidence intervals
        n_bootstraps: Number of bootstrap samples
        iou_thresholds: List of IoU thresholds
        score_threshold: Score threshold for filtering predictions
    
    Returns:
        dict: Dictionary containing all metrics
    """
    if not predictions or not ground_truths:
        print("Warning: Empty predictions or ground truths")
        return {}
    
    try:
        # Compute base metrics
        base_metrics = compute_segmentation_metrics_per_class(
            predictions, ground_truths, class_names, 
            iou_thresholds, score_threshold
        )
        
        # Aggregate metrics
        results = {
            'precision': base_metrics['precision'],
            'recall': base_metrics['recall'],
            'f1': base_metrics['f1'],
            'tp': base_metrics['tp'],
            'fp': base_metrics['fp'],
            'fn': base_metrics['fn'],
            'total_gt': base_metrics['total_gt'],
            'total_pred': base_metrics['total_pred'],
            'iou_per_class': base_metrics['iou_per_class'],
            'dice_per_class': base_metrics['dice_per_class']
        }
        
        # Add per-class mAP results for all thresholds
        for key, value in base_metrics.items():
            if key.startswith('map_'):
                results[f'{key}_per_class'] = value
        
        # Compute overall metrics
        valid_classes = base_metrics['total_gt'] > 0
        
        if valid_classes.any():
            results['macro_precision'] = np.mean(base_metrics['precision'][valid_classes])
            results['macro_recall'] = np.mean(base_metrics['recall'][valid_classes])
            results['macro_f1'] = np.mean(base_metrics['f1'][valid_classes])
            results['mean_iou'] = np.mean(base_metrics['iou_per_class'])
            results['mean_dice'] = np.mean(base_metrics['dice_per_class'])
            
            # Compute mAP for different IoU thresholds
            for iou_thresh in iou_thresholds:
                thresh_key = f'map_{int(iou_thresh * 100)}'
                if thresh_key in base_metrics:
                    results[f'mAP_{int(iou_thresh * 100)}'] = np.mean(base_metrics[thresh_key])
            
            # Set standard mAP values
            if 'map_50' in base_metrics:
                results['mAP_50'] = results['mAP_50'] if 'mAP_50' in results else np.mean(base_metrics['map_50'])
            if 'map_75' in base_metrics:
                results['mAP_75'] = results['mAP_75'] if 'mAP_75' in results else np.mean(base_metrics['map_75'])
            
            # Compute overall mAP (average across IoU thresholds)
            available_maps = [results[key] for key in results.keys() if key.startswith('mAP_') and key != 'mAP_50_ci']
            if available_maps:
                results['mAP'] = np.mean(available_maps)
            
            # Weighted metrics
            weights = base_metrics['total_gt'][valid_classes]
            if weights.sum() > 0:
                results['weighted_precision'] = np.average(
                    base_metrics['precision'][valid_classes], weights=weights
                )
                results['weighted_recall'] = np.average(
                    base_metrics['recall'][valid_classes], weights=weights
                )
                results['weighted_f1'] = np.average(
                    base_metrics['f1'][valid_classes], weights=weights
                )
            else:
                results['weighted_precision'] = 0
                results['weighted_recall'] = 0
                results['weighted_f1'] = 0
        else:
            # No valid classes
            default_metrics = {
                'macro_precision': 0, 'macro_recall': 0, 'macro_f1': 0,
                'mean_iou': 0, 'mean_dice': 0,
                'weighted_precision': 0, 'weighted_recall': 0, 'weighted_f1': 0,
                'mAP': 0
            }
            
            # Add mAP for all thresholds
            for iou_thresh in iou_thresholds:
                default_metrics[f'mAP_{int(iou_thresh * 100)}'] = 0
            
            results.update(default_metrics)
        
        # AJI score (already a 0-1 ratio, convert to percentage for display)
        if base_metrics['aji_scores']:
            results['aji'] = np.mean(base_metrics['aji_scores']) * 100
        else:
            results['aji'] = 0.0
        
        # Compute confidence intervals if requested
        if compute_confidence_intervals and len(predictions) > 1:
            print(f"Computing bootstrap confidence intervals with {n_bootstraps} samples...")
            
            bootstrap_precision = [[] for _ in range(len(class_names))]
            bootstrap_recall = [[] for _ in range(len(class_names))]
            bootstrap_f1 = [[] for _ in range(len(class_names))]
            bootstrap_macro_precision = []
            bootstrap_macro_recall = []
            bootstrap_macro_f1 = []
            bootstrap_weighted_precision = []
            bootstrap_weighted_recall = []
            bootstrap_weighted_f1 = []
            bootstrap_maps = {f'mAP_{int(iou_thresh * 100)}': [] for iou_thresh in iou_thresholds}
            bootstrap_maps['mAP'] = []
            bootstrap_ious = []
            bootstrap_dices = []
            bootstrap_ajis = []
            
            # Add progress bar to bootstrap computation
            bootstrap_samples = bootstrap_sample(predictions, ground_truths, n_bootstraps)
            
            for i, (sample_preds, sample_gts) in enumerate(tqdm(bootstrap_samples, 
                                                               total=n_bootstraps, 
                                                               desc="Bootstrap CI")):
                try:
                    sample_metrics = compute_segmentation_metrics_per_class(
                        sample_preds, sample_gts, class_names, 
                        iou_thresholds, score_threshold
                    )
                    
                    # Per-class metrics
                    for j in range(len(class_names)):
                        bootstrap_precision[j].append(sample_metrics['precision'][j])
                        bootstrap_recall[j].append(sample_metrics['recall'][j])
                        bootstrap_f1[j].append(sample_metrics['f1'][j])
                    
                    # Aggregate metrics
                    valid_classes = sample_metrics['total_gt'] > 0
                    if valid_classes.any():
                        bootstrap_macro_precision.append(
                            np.mean(sample_metrics['precision'][valid_classes])
                        )
                        bootstrap_macro_recall.append(
                            np.mean(sample_metrics['recall'][valid_classes])
                        )
                        bootstrap_macro_f1.append(
                            np.mean(sample_metrics['f1'][valid_classes])
                        )
                        
                        weights = sample_metrics['total_gt'][valid_classes]
                        if weights.sum() > 0:
                            bootstrap_weighted_precision.append(
                                np.average(sample_metrics['precision'][valid_classes], weights=weights)
                            )
                            bootstrap_weighted_recall.append(
                                np.average(sample_metrics['recall'][valid_classes], weights=weights)
                            )
                            bootstrap_weighted_f1.append(
                                np.average(sample_metrics['f1'][valid_classes], weights=weights)
                            )
                        
                        # Compute mAP for different thresholds
                        for iou_thresh in iou_thresholds:
                            thresh_key = f'map_{int(iou_thresh * 100)}'
                            map_key = f'mAP_{int(iou_thresh * 100)}'
                            if thresh_key in sample_metrics:
                                bootstrap_maps[map_key].append(np.mean(sample_metrics[thresh_key]))
                        
                        # Compute overall mAP
                        available_maps = []
                        for iou_thresh in iou_thresholds:
                            thresh_key = f'map_{int(iou_thresh * 100)}'
                            if thresh_key in sample_metrics:
                                available_maps.append(np.mean(sample_metrics[thresh_key]))
                        if available_maps:
                            bootstrap_maps['mAP'].append(np.mean(available_maps))
                        
                        bootstrap_ious.append(np.mean(sample_metrics['iou_per_class']))
                        bootstrap_dices.append(np.mean(sample_metrics['dice_per_class']))
                    
                    if sample_metrics['aji_scores']:
                        bootstrap_ajis.append(np.mean(sample_metrics['aji_scores']) * 100)
                    
                except Exception as e:
                    print(f"Warning: Bootstrap sample {i+1} failed: {e}")
                    continue
            
            # Compute confidence intervals
            results['precision_ci'] = [compute_ci(bootstrap_precision[i]) for i in range(len(class_names))]
            results['recall_ci'] = [compute_ci(bootstrap_recall[i]) for i in range(len(class_names))]
            results['f1_ci'] = [compute_ci(bootstrap_f1[i]) for i in range(len(class_names))]
            
            # Aggregate CIs
            if bootstrap_macro_precision:
                results['macro_precision_ci'] = compute_ci(bootstrap_macro_precision)
                results['macro_recall_ci'] = compute_ci(bootstrap_macro_recall)
                results['macro_f1_ci'] = compute_ci(bootstrap_macro_f1)
            
            if bootstrap_weighted_precision:
                results['weighted_precision_ci'] = compute_ci(bootstrap_weighted_precision)
                results['weighted_recall_ci'] = compute_ci(bootstrap_weighted_recall)
                results['weighted_f1_ci'] = compute_ci(bootstrap_weighted_f1)
            
            # mAP CIs
            for key, values in bootstrap_maps.items():
                if values:
                    results[f'{key}_ci'] = compute_ci(values)
            
            if bootstrap_ious:
                results['mean_iou_ci'] = compute_ci(bootstrap_ious)
            
            if bootstrap_dices:
                results['mean_dice_ci'] = compute_ci(bootstrap_dices)
            
            if bootstrap_ajis:
                results['aji_ci'] = compute_ci(bootstrap_ajis)
        
        return results
        
    except Exception as e:
        print(f"Error computing segmentation metrics: {e}")
        return {}


# Test the metrics
if __name__ == '__main__':
    print("Testing segmentation metrics...")
    
    # Create dummy data
    predictions = []
    ground_truths = []
    
    # Add test cases here if needed
    print("Segmentation metrics implementation completed!") <|MERGE_RESOLUTION|>--- conflicted
+++ resolved
@@ -343,13 +343,8 @@
 
 
 def compute_segmentation_metrics(predictions, ground_truths, class_names, 
-<<<<<<< HEAD
                                compute_ci=True, n_bootstraps=1000, 
                                iou_thresholds=[0.5, 0.75], score_threshold=0.5):
-=======
-                               compute_confidence_intervals=True, n_bootstraps=1000, 
-                               iou_thresholds=[0.5], score_threshold=0.5):
->>>>>>> 2608d748
     """
     Compute comprehensive segmentation metrics with confidence intervals
     
